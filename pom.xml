<?xml version="1.0" encoding="UTF-8"?>
<project xmlns="http://maven.apache.org/POM/4.0.0" xmlns:xsi="http://www.w3.org/2001/XMLSchema-instance"
	xsi:schemaLocation="http://maven.apache.org/POM/4.0.0 http://maven.apache.org/maven-v4_0_0.xsd">

<<<<<<< HEAD
    <parent>
        <groupId>com.taobao</groupId>
        <artifactId>parent</artifactId>
        <version>1.0.2</version>
    </parent>

<!--
    <parent>
        <groupId>org.sonatype.oss</groupId>
        <artifactId>oss-parent</artifactId>
        <version>7</version>
    </parent>
=======
	<parent>
		<groupId>com.taobao</groupId>
		<artifactId>parent</artifactId>
		<version>1.0.2</version>
	</parent>
<!--
	<parent>
		<groupId>org.sonatype.oss</groupId>
		<artifactId>oss-parent</artifactId>
		<version>7</version>
	</parent>
>>>>>>> 2c7b6b63
-->
	<modelVersion>4.0.0</modelVersion>
	<inceptionYear>2012</inceptionYear>
	<groupId>com.alibaba.rocketmq</groupId>
	<artifactId>rocketmq-all</artifactId>
	<version>3.1.0-DUMMY-SNAPSHOT</version>
	<packaging>pom</packaging>
	<name>rocketmq-all ${project.version}</name>
	<url>https://github.com/alibaba/rocketmq</url>

<<<<<<< HEAD
    <modelVersion>4.0.0</modelVersion>
    <inceptionYear>2012</inceptionYear>
    <groupId>com.alibaba.rocketmq</groupId>
    <artifactId>rocketmq-all</artifactId>
    <version>3.0.10</version>
    <packaging>pom</packaging>
    <name>rocketmq-all ${project.version}</name>
    <url>https://github.com/alibaba/rocketmq</url>
    <description>https://github.com/alibaba/RocketMQ/blob/develop/README.md</description>
    
    <modules>
        <module>rocketmq-client</module>
        <module>rocketmq-common</module>
        <module>rocketmq-broker</module>
        <module>rocketmq-tools</module>
        <module>rocketmq-research</module>
        <module>rocketmq-store</module>
        <module>rocketmq-namesrv</module>
        <module>rocketmq-remoting</module>
        <module>rocketmq-example</module>
        <module>rocketmq-qatest</module>
    </modules>

    <developers>
        <developer>
            <name>vintagewang</name>
            <url>https://github.com/vintagewang</url>
            <email>vintage.wang@gmail.com</email>
            <timezone>8</timezone>
        </developer>
        <developer>
            <name>manhong</name>
            <url>https://github.com/YangJodie</url>
            <email>manhong.yqd@alibaba-inc.com</email>
            <timezone>8</timezone>
        </developer>
        <developer>
            <name>allenzhu</name>
            <url>https://github.com/allenzhu</url>
            <email>allen.jie.zhu@gmail.com</email>
            <timezone>8</timezone>
        </developer>
    </developers>
=======
	<modules>
		<module>rocketmq-client</module>
		<module>rocketmq-common</module>
		<module>rocketmq-broker</module>
		<module>rocketmq-tools</module>
		<module>rocketmq-research</module>
		<module>rocketmq-store</module>
		<module>rocketmq-namesrv</module>
		<module>rocketmq-remoting</module>
		<module>rocketmq-example</module>
		<module>rocketmq-qatest</module>
		<module>rocketmq-filtersrv</module>
	</modules>

	<developers>
		<developer>
			<name>vintagewang</name>
			<url>https://github.com/vintagewang</url>
			<email>vintage.wang@gmail.com</email>
			<timezone>8</timezone>
		</developer>
		<developer>
			<name>manhong</name>
			<url>https://github.com/YangJodie</url>
			<email>manhong.yqd@alibaba-inc.com</email>
			<timezone>8</timezone>
		</developer>
		<developer>
			<name>lansheng</name>
			<url>https://github.com/allenzhu</url>
			<email>lansheng.zj@alibaba-inc.com</email>
			<timezone>8</timezone>
		</developer>
	</developers>
>>>>>>> 2c7b6b63

	<licenses>
		<license>
			<name>Apache License, Version 2.0</name>
			<url>http://www.apache.org/licenses/LICENSE-2.0</url>
		</license>
	</licenses>

	<scm>
		<url>git@github.com:alibaba/rocketmq.git</url>
		<connection>scm:git:git@github.com:alibaba/rocketmq.git</connection>
		<developerConnection>scm:git:git@github.com:alibaba/rocketmq.git</developerConnection>
	</scm>

<<<<<<< HEAD
    <properties>
        <project.build.sourceEncoding>UTF-8</project.build.sourceEncoding>
        <!--maven properties -->
        <maven.test.skip>true</maven.test.skip>
        <maven.jdoc.skip>false</maven.jdoc.skip>
        <downloadSources>true</downloadSources>
        <!-- compiler settings properties -->
        <java_source_version>1.6</java_source_version>
        <java_target_version>1.6</java_target_version>
        <file_encoding>UTF-8</file_encoding>
    </properties>

    <build>
        <plugins>
            <plugin>
                <groupId>org.apache.maven.plugins</groupId>
                <artifactId>maven-compiler-plugin</artifactId>
                <version>2.3.2</version>
                <configuration>
                    <source>${java_source_version}</source>
                    <target>${java_target_version}</target>
                    <encoding>${file_encoding}</encoding>
                    <showDeprecation>true</showDeprecation>
                    <showWarnings>true</showWarnings>
                </configuration>
            </plugin>
            <plugin>
                <groupId>org.apache.maven.plugins</groupId>
                <artifactId>maven-eclipse-plugin</artifactId>
                <version>2.5.1</version>
                <configuration>
                    <downloadSources>true</downloadSources>
                    <downloadJavadocs>false</downloadJavadocs>
                </configuration>
            </plugin>
            <plugin>
                <groupId>org.apache.maven.plugins</groupId>
                <artifactId>maven-surefire-plugin</artifactId>
                <version>2.3</version>
                <configuration>
                    <skip>${maven.test.skip}</skip>
                    <argLine>-Xms512m -Xmx1024m</argLine>
                    <forkMode>once</forkMode>
                    <includes>
                        <include>**/*Test.java</include>
                    </includes>
                    <excludes>
                        <exclude>com/alibaba/rocketmq/remoting/ExceptionTest.java</exclude>
                        <exclude>com/alibaba/rocketmq/remoting/SyncInvokeTest.java</exclude>
                        <exclude>com/alibaba/rocketmq/remoting/NettyIdleTest.java</exclude>
                        <exclude>com/alibaba/rocketmq/remoting/NettyConnectionTest.java</exclude>
                        <exclude>com/alibaba/rocketmq/common/filter/PolishExprTest.java</exclude>
                        <exclude>com/alibaba/rocketmq/common/protocol/MQProtosHelperTest.java</exclude>
                        <exclude>
                            com/alibaba/rocketmq/client/consumer/loadbalance/AllocateMessageQueueAveragelyTest.java
                        </exclude>
                        <exclude>com/alibaba/rocketmq/store/RecoverTest.java</exclude>
                        <exclude>com/alibaba/rocketmq/broker/api/SendMessageTest.java</exclude>
                        <exclude>com/alibaba/rocketmq/test/integration/*/*.java</exclude>
                        <exclude>com/alibaba/rocketmq/test/integration/BaseTest.java</exclude>
                        <exclude>com/alibaba/rocketmq/test/*/*.java</exclude>
                        <exclude>com/alibaba/rocketmq/test/BaseTest.java</exclude>
                    </excludes>
                </configuration>
            </plugin>
=======
	<properties>
		<project.build.sourceEncoding>UTF-8</project.build.sourceEncoding>
		<!--maven properties -->
		<maven.test.skip>true</maven.test.skip>
		<maven.jdoc.skip>true</maven.jdoc.skip>
		<downloadSources>true</downloadSources>
		<!-- compiler settings properties -->
		<java_source_version>1.6</java_source_version>
		<java_target_version>1.6</java_target_version>
		<file_encoding>UTF-8</file_encoding>
	</properties>

	<build>
		<plugins>
			<plugin>
				<groupId>org.apache.maven.plugins</groupId>
				<artifactId>maven-compiler-plugin</artifactId>
				<version>2.3.2</version>
				<configuration>
					<source>${java_source_version}</source>
					<target>${java_target_version}</target>
					<encoding>${file_encoding}</encoding>
					<showDeprecation>true</showDeprecation>
					<showWarnings>true</showWarnings>
				</configuration>
			</plugin>
			<plugin>
				<groupId>org.apache.maven.plugins</groupId>
				<artifactId>maven-eclipse-plugin</artifactId>
				<version>2.5.1</version>
				<configuration>
					<downloadSources>true</downloadSources>
					<downloadJavadocs>false</downloadJavadocs>
				</configuration>
			</plugin>
			<plugin>
				<groupId>org.apache.maven.plugins</groupId>
				<artifactId>maven-surefire-plugin</artifactId>
				<version>2.3</version>
				<configuration>
					<argLine>-Xms512m -Xmx1024m</argLine>
					<forkMode>once</forkMode>
					<includes>
						<include>**/*Test.java</include>
					</includes>
					<excludes>
						<exclude>com/alibaba/rocketmq/remoting/ExceptionTest.java</exclude>
						<exclude>com/alibaba/rocketmq/remoting/SyncInvokeTest.java</exclude>
						<exclude>com/alibaba/rocketmq/remoting/NettyIdleTest.java</exclude>
						<exclude>com/alibaba/rocketmq/remoting/NettyConnectionTest.java</exclude>
						<exclude>com/alibaba/rocketmq/common/filter/PolishExprTest.java</exclude>
						<exclude>com/alibaba/rocketmq/common/protocol/MQProtosHelperTest.java</exclude>
						<exclude>
							com/alibaba/rocketmq/client/consumer/loadbalance/AllocateMessageQueueAveragelyTest.java
						</exclude>
						<exclude>com/alibaba/rocketmq/store/RecoverTest.java</exclude>
						<exclude>com/alibaba/rocketmq/broker/api/SendMessageTest.java</exclude>
						<exclude>com/alibaba/rocketmq/test/integration/*/*.java</exclude>
						<exclude>com/alibaba/rocketmq/test/integration/BaseTest.java</exclude>
						<exclude>com/alibaba/rocketmq/test/*/*.java</exclude>
						<exclude>com/alibaba/rocketmq/test/BaseTest.java</exclude>
					</excludes>
				</configuration>
			</plugin>
>>>>>>> 2c7b6b63


			<plugin>
				<artifactId>maven-assembly-plugin</artifactId>
				<configuration>
					<finalName>alibaba-rocketmq-${project.version}</finalName>
					<descriptors>
						<descriptor>release.xml</descriptor>
					</descriptors>
				</configuration>
			</plugin>

			<plugin>
				<groupId>org.apache.maven.plugins</groupId>
				<artifactId>maven-javadoc-plugin</artifactId>
				<version>2.7</version>
				<executions>
					<execution>
						<id>attach-javadocs</id>
						<goals>
							<goal>jar</goal>
						</goals>
					</execution>
				</executions>
				<configuration>
					<skip>${maven.jdoc.skip}</skip>
					<encoding>${file_encoding}</encoding>
					<charset>${file_encoding}</charset>
					<doclet>org.jboss.apiviz.APIviz</doclet>
					<docletArtifact>
						<groupId>org.jboss.apiviz</groupId>
						<artifactId>apiviz</artifactId>
						<version>1.3.0.GA</version>
					</docletArtifact>
					<useStandardDocletOptions>true</useStandardDocletOptions>
					<breakiterator>true</breakiterator>
					<version>true</version>
					<author>true</author>
					<keywords>true</keywords>
				</configuration>
			</plugin>
			<plugin>
				<groupId>org.apache.maven.plugins</groupId>
				<artifactId>maven-source-plugin</artifactId>
				<version>2.1.2</version>
				<executions>
					<execution>
						<id>attach-sources</id>
						<goals>
							<goal>jar</goal>
						</goals>
					</execution>
				</executions>
			</plugin>
		</plugins>

<<<<<<< HEAD
        <resources>
            <resource>
                <directory>src/main/resources</directory>
                <filtering>false</filtering>
            </resource>
        </resources>
    </build>
    <profiles>
        <profile>
            <id>release-sign-artifacts</id>
            <activation>
                <property>
                    <name>performRelease</name>
                    <value>true</value>
                </property>
            </activation>
            <build>
                <plugins>
                    <plugin>
                        <groupId>org.apache.maven.plugins</groupId>
                        <artifactId>maven-gpg-plugin</artifactId>
                        <version>1.1</version>
                        <executions>
                            <execution>
                                <id>sign-artifacts</id>
                                <phase>verify</phase>
                                <goals>
                                    <goal>sign</goal>
                                </goals>
                            </execution>
                        </executions>
                    </plugin>
                </plugins>
            </build>
        </profile>
    </profiles>
=======
		<resources>
			<resource>
				<directory>src/main/resources</directory>
				<filtering>false</filtering>
			</resource>
		</resources>
	</build>
>>>>>>> 2c7b6b63

	<dependencyManagement>
		<dependencies>
			<dependency>
				<groupId>${project.groupId}</groupId>
				<artifactId>rocketmq-client</artifactId>
				<version>${project.version}</version>
			</dependency>
			<dependency>
				<groupId>${project.groupId}</groupId>
				<artifactId>rocketmq-broker</artifactId>
				<version>${project.version}</version>
			</dependency>
			<dependency>
				<groupId>${project.groupId}</groupId>
				<artifactId>rocketmq-common</artifactId>
				<version>${project.version}</version>
			</dependency>
			<dependency>
				<groupId>${project.groupId}</groupId>
				<artifactId>rocketmq-store</artifactId>
				<version>${project.version}</version>
			</dependency>
			<dependency>
				<groupId>${project.groupId}</groupId>
				<artifactId>rocketmq-namesrv</artifactId>
				<version>${project.version}</version>
			</dependency>
			<dependency>
				<groupId>${project.groupId}</groupId>
				<artifactId>rocketmq-tools</artifactId>
				<version>${project.version}</version>
			</dependency>
			<dependency>
				<groupId>${project.groupId}</groupId>
				<artifactId>rocketmq-remoting</artifactId>
				<version>${project.version}</version>
			</dependency>
			<dependency>
				<groupId>${project.groupId}</groupId>
				<artifactId>rocketmq-qatest</artifactId>
				<version>${project.version}</version>
			</dependency>
			<dependency>
				<groupId>${project.groupId}</groupId>
				<artifactId>rocketmq-filtersrv</artifactId>
				<version>${project.version}</version>
			</dependency>
			<dependency>
				<groupId>junit</groupId>
				<artifactId>junit</artifactId>
				<version>4.11</version>
				<scope>test</scope>
			</dependency>
			<dependency>
				<groupId>org.slf4j</groupId>
				<artifactId>slf4j-api</artifactId>
				<version>1.7.5</version>
			</dependency>
			<dependency>
				<groupId>ch.qos.logback</groupId>
				<artifactId>logback-classic</artifactId>
				<version>1.0.13</version>
			</dependency>
			<dependency>
				<groupId>ch.qos.logback</groupId>
				<artifactId>logback-core</artifactId>
				<version>1.0.13</version>
			</dependency>
			<dependency>
				<groupId>commons-io</groupId>
				<artifactId>commons-io</artifactId>
				<version>2.4</version>
			</dependency>
			<dependency>
				<groupId>commons-cli</groupId>
				<artifactId>commons-cli</artifactId>
				<version>1.2</version>
			</dependency>
			<dependency>
				<groupId>io.netty</groupId>
				<artifactId>netty-all</artifactId>
				<version>4.0.19.Final</version>
			</dependency>
			<dependency>
				<groupId>com.alibaba</groupId>
				<artifactId>fastjson</artifactId>
				<version>1.1.40</version>
			</dependency>
		</dependencies>
	</dependencyManagement>
</project><|MERGE_RESOLUTION|>--- conflicted
+++ resolved
@@ -2,12 +2,11 @@
 <project xmlns="http://maven.apache.org/POM/4.0.0" xmlns:xsi="http://www.w3.org/2001/XMLSchema-instance"
 	xsi:schemaLocation="http://maven.apache.org/POM/4.0.0 http://maven.apache.org/maven-v4_0_0.xsd">
 
-<<<<<<< HEAD
-    <parent>
-        <groupId>com.taobao</groupId>
-        <artifactId>parent</artifactId>
-        <version>1.0.2</version>
-    </parent>
+	<parent>
+		<groupId>com.taobao</groupId>
+		<artifactId>parent</artifactId>
+		<version>1.0.2</version>
+	</parent>
 
 <!--
     <parent>
@@ -15,74 +14,17 @@
         <artifactId>oss-parent</artifactId>
         <version>7</version>
     </parent>
-=======
-	<parent>
-		<groupId>com.taobao</groupId>
-		<artifactId>parent</artifactId>
-		<version>1.0.2</version>
-	</parent>
-<!--
-	<parent>
-		<groupId>org.sonatype.oss</groupId>
-		<artifactId>oss-parent</artifactId>
-		<version>7</version>
-	</parent>
->>>>>>> 2c7b6b63
 -->
+
 	<modelVersion>4.0.0</modelVersion>
 	<inceptionYear>2012</inceptionYear>
 	<groupId>com.alibaba.rocketmq</groupId>
 	<artifactId>rocketmq-all</artifactId>
-	<version>3.1.0-DUMMY-SNAPSHOT</version>
+	<version>3.1.0</version>
 	<packaging>pom</packaging>
 	<name>rocketmq-all ${project.version}</name>
 	<url>https://github.com/alibaba/rocketmq</url>
 
-<<<<<<< HEAD
-    <modelVersion>4.0.0</modelVersion>
-    <inceptionYear>2012</inceptionYear>
-    <groupId>com.alibaba.rocketmq</groupId>
-    <artifactId>rocketmq-all</artifactId>
-    <version>3.0.10</version>
-    <packaging>pom</packaging>
-    <name>rocketmq-all ${project.version}</name>
-    <url>https://github.com/alibaba/rocketmq</url>
-    <description>https://github.com/alibaba/RocketMQ/blob/develop/README.md</description>
-    
-    <modules>
-        <module>rocketmq-client</module>
-        <module>rocketmq-common</module>
-        <module>rocketmq-broker</module>
-        <module>rocketmq-tools</module>
-        <module>rocketmq-research</module>
-        <module>rocketmq-store</module>
-        <module>rocketmq-namesrv</module>
-        <module>rocketmq-remoting</module>
-        <module>rocketmq-example</module>
-        <module>rocketmq-qatest</module>
-    </modules>
-
-    <developers>
-        <developer>
-            <name>vintagewang</name>
-            <url>https://github.com/vintagewang</url>
-            <email>vintage.wang@gmail.com</email>
-            <timezone>8</timezone>
-        </developer>
-        <developer>
-            <name>manhong</name>
-            <url>https://github.com/YangJodie</url>
-            <email>manhong.yqd@alibaba-inc.com</email>
-            <timezone>8</timezone>
-        </developer>
-        <developer>
-            <name>allenzhu</name>
-            <url>https://github.com/allenzhu</url>
-            <email>allen.jie.zhu@gmail.com</email>
-            <timezone>8</timezone>
-        </developer>
-    </developers>
-=======
 	<modules>
 		<module>rocketmq-client</module>
 		<module>rocketmq-common</module>
@@ -117,7 +59,6 @@
 			<timezone>8</timezone>
 		</developer>
 	</developers>
->>>>>>> 2c7b6b63
 
 	<licenses>
 		<license>
@@ -132,78 +73,11 @@
 		<developerConnection>scm:git:git@github.com:alibaba/rocketmq.git</developerConnection>
 	</scm>
 
-<<<<<<< HEAD
-    <properties>
-        <project.build.sourceEncoding>UTF-8</project.build.sourceEncoding>
-        <!--maven properties -->
-        <maven.test.skip>true</maven.test.skip>
-        <maven.jdoc.skip>false</maven.jdoc.skip>
-        <downloadSources>true</downloadSources>
-        <!-- compiler settings properties -->
-        <java_source_version>1.6</java_source_version>
-        <java_target_version>1.6</java_target_version>
-        <file_encoding>UTF-8</file_encoding>
-    </properties>
-
-    <build>
-        <plugins>
-            <plugin>
-                <groupId>org.apache.maven.plugins</groupId>
-                <artifactId>maven-compiler-plugin</artifactId>
-                <version>2.3.2</version>
-                <configuration>
-                    <source>${java_source_version}</source>
-                    <target>${java_target_version}</target>
-                    <encoding>${file_encoding}</encoding>
-                    <showDeprecation>true</showDeprecation>
-                    <showWarnings>true</showWarnings>
-                </configuration>
-            </plugin>
-            <plugin>
-                <groupId>org.apache.maven.plugins</groupId>
-                <artifactId>maven-eclipse-plugin</artifactId>
-                <version>2.5.1</version>
-                <configuration>
-                    <downloadSources>true</downloadSources>
-                    <downloadJavadocs>false</downloadJavadocs>
-                </configuration>
-            </plugin>
-            <plugin>
-                <groupId>org.apache.maven.plugins</groupId>
-                <artifactId>maven-surefire-plugin</artifactId>
-                <version>2.3</version>
-                <configuration>
-                    <skip>${maven.test.skip}</skip>
-                    <argLine>-Xms512m -Xmx1024m</argLine>
-                    <forkMode>once</forkMode>
-                    <includes>
-                        <include>**/*Test.java</include>
-                    </includes>
-                    <excludes>
-                        <exclude>com/alibaba/rocketmq/remoting/ExceptionTest.java</exclude>
-                        <exclude>com/alibaba/rocketmq/remoting/SyncInvokeTest.java</exclude>
-                        <exclude>com/alibaba/rocketmq/remoting/NettyIdleTest.java</exclude>
-                        <exclude>com/alibaba/rocketmq/remoting/NettyConnectionTest.java</exclude>
-                        <exclude>com/alibaba/rocketmq/common/filter/PolishExprTest.java</exclude>
-                        <exclude>com/alibaba/rocketmq/common/protocol/MQProtosHelperTest.java</exclude>
-                        <exclude>
-                            com/alibaba/rocketmq/client/consumer/loadbalance/AllocateMessageQueueAveragelyTest.java
-                        </exclude>
-                        <exclude>com/alibaba/rocketmq/store/RecoverTest.java</exclude>
-                        <exclude>com/alibaba/rocketmq/broker/api/SendMessageTest.java</exclude>
-                        <exclude>com/alibaba/rocketmq/test/integration/*/*.java</exclude>
-                        <exclude>com/alibaba/rocketmq/test/integration/BaseTest.java</exclude>
-                        <exclude>com/alibaba/rocketmq/test/*/*.java</exclude>
-                        <exclude>com/alibaba/rocketmq/test/BaseTest.java</exclude>
-                    </excludes>
-                </configuration>
-            </plugin>
-=======
 	<properties>
 		<project.build.sourceEncoding>UTF-8</project.build.sourceEncoding>
 		<!--maven properties -->
 		<maven.test.skip>true</maven.test.skip>
-		<maven.jdoc.skip>true</maven.jdoc.skip>
+		<maven.jdoc.skip>false</maven.jdoc.skip>
 		<downloadSources>true</downloadSources>
 		<!-- compiler settings properties -->
 		<java_source_version>1.6</java_source_version>
@@ -239,6 +113,7 @@
 				<artifactId>maven-surefire-plugin</artifactId>
 				<version>2.3</version>
 				<configuration>
+					<skip>${maven.test.skip}</skip>
 					<argLine>-Xms512m -Xmx1024m</argLine>
 					<forkMode>once</forkMode>
 					<includes>
@@ -263,9 +138,6 @@
 					</excludes>
 				</configuration>
 			</plugin>
->>>>>>> 2c7b6b63
-
-
 			<plugin>
 				<artifactId>maven-assembly-plugin</artifactId>
 				<configuration>
@@ -320,44 +192,6 @@
 			</plugin>
 		</plugins>
 
-<<<<<<< HEAD
-        <resources>
-            <resource>
-                <directory>src/main/resources</directory>
-                <filtering>false</filtering>
-            </resource>
-        </resources>
-    </build>
-    <profiles>
-        <profile>
-            <id>release-sign-artifacts</id>
-            <activation>
-                <property>
-                    <name>performRelease</name>
-                    <value>true</value>
-                </property>
-            </activation>
-            <build>
-                <plugins>
-                    <plugin>
-                        <groupId>org.apache.maven.plugins</groupId>
-                        <artifactId>maven-gpg-plugin</artifactId>
-                        <version>1.1</version>
-                        <executions>
-                            <execution>
-                                <id>sign-artifacts</id>
-                                <phase>verify</phase>
-                                <goals>
-                                    <goal>sign</goal>
-                                </goals>
-                            </execution>
-                        </executions>
-                    </plugin>
-                </plugins>
-            </build>
-        </profile>
-    </profiles>
-=======
 		<resources>
 			<resource>
 				<directory>src/main/resources</directory>
@@ -365,7 +199,36 @@
 			</resource>
 		</resources>
 	</build>
->>>>>>> 2c7b6b63
+
+	<profiles>
+		<profile>
+			<id>release-sign-artifacts</id>
+			<activation>
+				<property>
+					<name>performRelease</name>
+					<value>true</value>
+				</property>
+			</activation>
+			<build>
+				<plugins>
+					<plugin>
+						<groupId>org.apache.maven.plugins</groupId>
+						<artifactId>maven-gpg-plugin</artifactId>
+						<version>1.1</version>
+						<executions>
+							<execution>
+								<id>sign-artifacts</id>
+								<phase>verify</phase>
+								<goals>
+									<goal>sign</goal>
+								</goals>
+							</execution>
+						</executions>
+					</plugin>
+				</plugins>
+			</build>
+		</profile>
+	</profiles>
 
 	<dependencyManagement>
 		<dependencies>
